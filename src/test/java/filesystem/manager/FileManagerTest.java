--- conflicted
+++ resolved
@@ -33,20 +33,15 @@
 
 public class FileManagerTest {
 
-    private static int DEFAULT_SIZE_OF_PAGE = 1024;
+    private static int DEFAULT_SIZE_OF_PAGE = 4096;
     private static FileSystemConfiguration fileSystemConfiguration;
     private static FileManager fileManager;
     ClassLoader classLoader = getClass().getClassLoader();
 
     @Before
     public void init() throws IOException {
-<<<<<<< HEAD
-        long size = DEFAULT_SIZE_OF_PAGE * 1024 * 1024;
-        File originalFile = new File("test");
-=======
         long size = DEFAULT_SIZE_OF_PAGE * 1024l * 1024l;
         File originalFile = File.createTempFile("test", "test");
->>>>>>> 60d96f25
         originalFile.createNewFile();
         try (RandomAccessFile file = new RandomAccessFile(originalFile, "rw")) {
             file.setLength(size);
@@ -590,20 +585,6 @@
         try (OutputStream out = new FileOutputStream(copiedJpg)) {
             fileManager.copyDataFromFileToOutputStream("/smallFile", out);
         }
-    }
-
-//    @Ignore
-    @Test
-    public void forZipTest() throws IOException {
-        fileManager.createFile(".", "bigFile");
-        // it will copy image in oneFileSystem and back to another file
-        try (InputStream in = classLoader.getResourceAsStream("res.zip");) {
-            fileManager.writeToFileFromInputStream("/bigFile", in);
-        }
-
-        File copiedJpg = new File("./doc/test.zip");
-        try (OutputStream out = new FileOutputStream(copiedJpg)) {
-            fileManager.copyDataFromFileToOutputStream("/bigFile", out);
-        }
+
     }
 }